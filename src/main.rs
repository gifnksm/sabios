#![warn(unsafe_op_in_unsafe_fn)]
#![warn(clippy::unwrap_used)]
#![warn(clippy::expect_used)]
#![no_std]
#![no_main]

<<<<<<< HEAD
use self::prelude::*;
use bootloader::{boot_info::Optional, entry_point, BootInfo};
=======
use self::error::{Error, ErrorKind, Result};
use bootloader::{
    boot_info::{MemoryRegion, Optional},
    entry_point, BootInfo,
};
>>>>>>> 8234cb46
use core::mem;
use x86_64::{structures::paging::Translate, VirtAddr};

mod console;
mod desktop;
mod error;
mod font;
mod framebuffer;
mod graphics;
<<<<<<< HEAD
mod log;
=======
mod memory;
>>>>>>> 8234cb46
mod mouse;
mod paging;
mod pci;
mod prelude;
mod xhc;

struct MemoryRegions<'a> {
    regions: core::slice::Iter<'a, MemoryRegion>,
}

impl<'a> MemoryRegions<'a> {
    fn new(regions: &'a [MemoryRegion]) -> Self {
        Self {
            regions: regions.iter(),
        }
    }
}

impl<'a> Iterator for MemoryRegions<'a> {
    type Item = MemoryRegion;

    fn next(&mut self) -> Option<Self::Item> {
        let mut current = *self.regions.next()?;
        loop {
            #[allow(clippy::suspicious_operation_groupings)]
            match self.regions.as_slice().get(0) {
                Some(next) if current.kind == next.kind && current.end == next.start => {
                    current.end = next.end;
                    let _ = self.regions.next();
                    continue;
                }
                _ => return Some(current),
            }
        }
    }
}

entry_point!(kernel_main);

#[allow(clippy::expect_used)]
fn kernel_main(boot_info: &'static mut BootInfo) -> ! {
    log::set_level(log::Level::Debug);

    let framebuffer = mem::replace(&mut boot_info.framebuffer, Optional::None)
        .into_option()
        .expect("framebuffer not supported");
    framebuffer::init(framebuffer).expect("failed to initialize framebuffer");

    let physical_memory_offset = boot_info
        .physical_memory_offset
        .as_ref()
        .copied()
        .expect("physical memory is not mapped");
    let physical_memory_offset = VirtAddr::new(physical_memory_offset);

    let mapper = unsafe { paging::init(physical_memory_offset) };

    desktop::draw().expect("failed to draw desktop");

    let addresses = &[
        0xb8000,
        0x201008,
        0x0100_0020_1a10,
        physical_memory_offset.as_u64(),
    ];

    for &address in addresses {
        let virt = VirtAddr::new(address);
        let phys = mapper.translate(virt);
        println!("{:?} -> {:?}", virt, phys);
    }

    println!("Welcome to sabios!");

    let mut allocator = memory::lock_memory_manager();
    allocator
        .init(MemoryRegions::new(&*boot_info.memory_regions))
        .expect("failed to initialize bitmap memory manager");

<<<<<<< HEAD
    let devices = pci::scan_all_bus().expect("failed to scan PCI devices");
    for device in &devices {
        debug!("{}", device);
    }
    xhc::init(&devices).expect("failed to initialize xHC");
=======
    for region in MemoryRegions::new(&*boot_info.memory_regions) {
        println!(
            "addr={:08x}-{:08x}, pages = {:08x}, kind = {:?}",
            region.start,
            region.end,
            (region.end - region.start) / 4096,
            region.kind,
        );
    }

    {
        let frames1 = allocator.allocate(3).expect("failed to allocate");
        println!("allocated: {:?}", frames1);
        let frames2 = allocator.allocate(5).expect("failed to allocate");
        println!("allocated: {:?}", frames2);
        allocator.free(frames1);
        let frames3 = allocator.allocate(4).expect("failed to allocate");
        println!("allocated: {:?}", frames3);
        let frames4 = allocator.allocate(3).expect("failed to allocate");
        println!("allocated: {:?}", frames4);
    }

    mouse::draw_cursor().expect("failed to draw mouse cursor");

    // let devices = pci::scan_all_bus().expect("failed to scan PCI devices");

    // for device in &devices {
    //     println!("{}", device);
    // }

    // Err::<(), _>(make_error!(ErrorKind::Uninit("test test test"))).expect("test");
>>>>>>> 8234cb46

    hlt_loop();
}

fn hlt_loop() -> ! {
    loop {
        x86_64::instructions::hlt();
    }
}

#[cfg(not(test))]
#[panic_handler]
fn panic(info: &core::panic::PanicInfo) -> ! {
    error!("{}", info);
    hlt_loop();
}<|MERGE_RESOLUTION|>--- conflicted
+++ resolved
@@ -4,16 +4,11 @@
 #![no_std]
 #![no_main]
 
-<<<<<<< HEAD
 use self::prelude::*;
-use bootloader::{boot_info::Optional, entry_point, BootInfo};
-=======
-use self::error::{Error, ErrorKind, Result};
 use bootloader::{
     boot_info::{MemoryRegion, Optional},
     entry_point, BootInfo,
 };
->>>>>>> 8234cb46
 use core::mem;
 use x86_64::{structures::paging::Translate, VirtAddr};
 
@@ -23,11 +18,8 @@
 mod font;
 mod framebuffer;
 mod graphics;
-<<<<<<< HEAD
 mod log;
-=======
 mod memory;
->>>>>>> 8234cb46
 mod mouse;
 mod paging;
 mod pci;
@@ -107,13 +99,6 @@
         .init(MemoryRegions::new(&*boot_info.memory_regions))
         .expect("failed to initialize bitmap memory manager");
 
-<<<<<<< HEAD
-    let devices = pci::scan_all_bus().expect("failed to scan PCI devices");
-    for device in &devices {
-        debug!("{}", device);
-    }
-    xhc::init(&devices).expect("failed to initialize xHC");
-=======
     for region in MemoryRegions::new(&*boot_info.memory_regions) {
         println!(
             "addr={:08x}-{:08x}, pages = {:08x}, kind = {:?}",
@@ -138,14 +123,11 @@
 
     mouse::draw_cursor().expect("failed to draw mouse cursor");
 
-    // let devices = pci::scan_all_bus().expect("failed to scan PCI devices");
-
-    // for device in &devices {
-    //     println!("{}", device);
-    // }
-
-    // Err::<(), _>(make_error!(ErrorKind::Uninit("test test test"))).expect("test");
->>>>>>> 8234cb46
+    let devices = pci::scan_all_bus().expect("failed to scan PCI devices");
+    for device in &devices {
+        debug!("{}", device);
+    }
+    xhc::init(&devices).expect("failed to initialize xHC");
 
     hlt_loop();
 }
