use core::fmt;

pub(crate) type Result<T> = core::result::Result<T, Error>;

#[derive(Debug)]
pub(crate) struct Error {
    kind: ErrorKind,
    file: &'static str,
    line: u32,
    column: u32,
}

impl Error {
    #[doc(hidden)]
    pub(crate) fn _new(kind: ErrorKind, file: &'static str, line: u32, column: u32) -> Self {
        Self {
            kind,
            file,
            line,
            column,
        }
    }
}

impl fmt::Display for Error {
    fn fmt(&self, f: &mut fmt::Formatter<'_>) -> fmt::Result {
        write!(
            f,
            "{:?}: {}, {}:{}:{}",
            self.kind, self.kind, self.file, self.line, self.column
        )?;
        Ok(())
    }
}

#[derive(Debug, Copy, Clone, PartialEq, Eq)]
pub(crate) enum ErrorKind {
    Uninit(&'static str),
    WouldBlock(&'static str),
    Full,
<<<<<<< HEAD
    XhcNotFound,
    IndexOutOfRange,
=======
    NotEnoughMemory,
>>>>>>> 8234cb46
}

impl fmt::Display for ErrorKind {
    fn fmt(&self, f: &mut fmt::Formatter<'_>) -> fmt::Result {
        match self {
            ErrorKind::Uninit(target) => write!(f, "{} is uninitialized", target),
            ErrorKind::WouldBlock(target) => {
                write!(f, "{} is currently being initialized", target)
            }
            ErrorKind::Full => write!(f, "buffer full"),
            _ => write!(f, "{:?}", self),
        }
    }
}

#[macro_export]
macro_rules! make_error {
    ($kind:expr $(,)?) => {
        $crate::error::Error::_new($kind, file!(), line!(), column!())
    };
}

#[macro_export]
macro_rules! bail {
    ($kind:expr) => {
        return Err($crate::make_error!($kind))
    };
}<|MERGE_RESOLUTION|>--- conflicted
+++ resolved
@@ -38,12 +38,9 @@
     Uninit(&'static str),
     WouldBlock(&'static str),
     Full,
-<<<<<<< HEAD
+    NotEnoughMemory,
     XhcNotFound,
     IndexOutOfRange,
-=======
-    NotEnoughMemory,
->>>>>>> 8234cb46
 }
 
 impl fmt::Display for ErrorKind {
